"""
The open command is a very important command in the papis workflow.
With it you can open documents, folders or marks.

Marks
^^^^^

One of special things about this command is the possibility of
creating marks for documents. As you would imagine, it is in general
difficult to create marks for any kind of data. For instance,
if our library consists of pdf files and epub files for instance,
we would like to define bookmarks in order to go back to them at
some later point.

How you define marks can be customized through the marks configuration
settings :ref:`here <marks-options>`.
The default way of doing it is just by defining a ``marks`` list in a document.
Let us look at a concrete example:

.. code:: yaml

    author: Isaiah Shavitt, Rodney J. Bartlett
    edition: '1'
    files: [book.pdf]
    isbn: 052181832X,9780521818322

    marks:
    - {name: Intermediates definition, value: 344}
    - {name: EOM equations, value: 455}

    publisher: Cambridge University Press
    ref: book:293288
    series: Cambridge Molecular Science
    title: 'Many-Body Methods in Chemistry and Physics'
    type: book
    year: '2009'

This book has defined two marks. Each mark has a name and a value.
If you tell the open command to open marks, then it will look for
the marks and open the value (page number). This is the default behaviour,
however if you go to the :ref:`configuration <marks-options>`
you'll see that you can change the convention to what it suits you.


Examples
^^^^^^^^
- Open a pdf file linked to a document matching the string ``bohm``

    ::

        papis open bohm

- Open the folder where this last document is stored

    ::

        papis open -d bohm

  Please notice that the file browser used will be also related to
  the :ref:`file-browser setting <config-settings-file-browser>`.

- Open a mark defined in the info file

    ::

        papis open --mark bohm


Cli
^^^
.. click:: papis.commands.open:cli
    :prog: papis open
"""
import papis
import papis.api
import papis.pick
import papis.utils
import papis.config
import papis.cli
import papis.database
import click
import logging
from papis.document import from_folder, Document, from_data
import papis.strings
from typing import Optional


def run(document: Document, opener: Optional[str] = None,
        folder: bool = False,
        mark: bool = False) -> None:
    logger = logging.getLogger('open:run')
    if opener is not None:
        papis.config.set("opentool", opener)

    if folder:
        # Open directory
        papis.api.open_dir(document.get_main_folder())
    else:
        if mark:
            logger.debug("Getting document's marks")
            marks = document[papis.config.get("mark-key-name")]
            if marks:
                logger.info("Picking marks")
                _mark_fmt = papis.config.get("mark-header-format")
                _mark_name = papis.config.get("mark-format-name")
                _mark_opener = papis.config.get("mark-opener-format")
                if not _mark_fmt:
                    raise Exception("No mark header format")
                if not _mark_name:
                    raise Exception("No mark name format")
                mark = papis.api.pick(
                    marks,
                    dict(
                        header_filter=lambda x: papis.utils.format_doc(
                            _mark_fmt, x, key=_mark_name),
                        match_filter=lambda x: papis.utils.format_doc(
                            _mark_fmt, x, key=_mark_name)))
                if mark:
                    if not _mark_opener:
                        raise Exception("mark-opener-format not set")
                    opener = papis.utils.format_doc(
                        _mark_opener, from_data(mark), key=_mark_name)
                    logger.info("Setting opener to '{0}'".format(opener))
                    papis.config.set("opentool", opener)
        files = document.get_files()
        if len(files) == 0:
            logger.error("The document chosen has no files attached")
            return
        file_to_open = papis.api.pick(
            files,
            pick_config=dict(
                header_filter=lambda x: x.replace(
                    document.get_main_folder(), "")))
        papis.api.open_file(file_to_open, wait=False)


@click.command("open")
@click.help_option('-h', '--help')
@papis.cli.query_option()
@papis.cli.sort_option()
@papis.cli.doc_folder_option()
@papis.cli.all_option()
@click.option(
    "--tool",
    help="Tool for opening the file (opentool)",
    default="")
@click.option(
    "-d",
    "--dir",
    "folder",
    help="Open directory",
    default=False,
    is_flag=True)
@click.option(
<<<<<<< HEAD
    "--all", "_all",
    help="Open all matching documents",
    default=False,
    is_flag=True)
@click.option(
=======
>>>>>>> 5cb022e1
    "-m",
    "--mark/--no-mark",
    help="Open mark",
    default=lambda: True if papis.config.get('open-mark') else False)
<<<<<<< HEAD
def cli(query: str, doc_folder: str, tool: str, folder: bool, _all: bool,
        mark: bool) -> None:
=======
def cli(query, doc_folder, tool, folder, sort_field, sort_reverse, _all, mark):
>>>>>>> 5cb022e1
    """Open document from a given library"""
    if tool:
        papis.config.set("opentool", tool)
    logger = logging.getLogger('cli:run')

    if doc_folder:
        documents = [from_folder(doc_folder)]
    else:
        documents = papis.database.get().query(query)

    if sort_field:
        documents = papis.document.sort(documents, sort_field, sort_reverse)

    if not documents:
        logger.warning(papis.strings.no_documents_retrieved_message)
        return

    if not _all:
        documents = [papis.pick.pick_doc(documents)]
        documents = [d for d in documents if d]

    for document in documents:
        run(document, folder=folder, mark=mark)<|MERGE_RESOLUTION|>--- conflicted
+++ resolved
@@ -152,24 +152,13 @@
     default=False,
     is_flag=True)
 @click.option(
-<<<<<<< HEAD
-    "--all", "_all",
-    help="Open all matching documents",
-    default=False,
-    is_flag=True)
-@click.option(
-=======
->>>>>>> 5cb022e1
     "-m",
     "--mark/--no-mark",
     help="Open mark",
     default=lambda: True if papis.config.get('open-mark') else False)
-<<<<<<< HEAD
-def cli(query: str, doc_folder: str, tool: str, folder: bool, _all: bool,
+def cli(query: str, doc_folder: str, tool: str, folder: bool,
+        sort_field: Optional[str], sort_reverse: bool, _all: bool,
         mark: bool) -> None:
-=======
-def cli(query, doc_folder, tool, folder, sort_field, sort_reverse, _all, mark):
->>>>>>> 5cb022e1
     """Open document from a given library"""
     if tool:
         papis.config.set("opentool", tool)
