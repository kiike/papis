--- conflicted
+++ resolved
@@ -1,7 +1,3 @@
-<<<<<<< HEAD
-def stevedore_error_handler(manager, entrypoint, exception):
-    print("Error while loading entrypoint [%s]" % entrypoint)
-=======
 import os
 import glob
 from stevedore import extension
@@ -63,5 +59,4 @@
             path=None,
             plugin=commands_mgr[command_name].plugin
         )
-    return scripts_dict
->>>>>>> 1bbcfc00
+    return scripts_dict