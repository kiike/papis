--- conflicted
+++ resolved
@@ -7,11 +7,6 @@
 .. click:: papis.commands.edit:cli
     :prog: papis edit
 """
-<<<<<<< HEAD
-=======
-
-import os
->>>>>>> a81e5750
 import logging
 from typing import Optional
 
