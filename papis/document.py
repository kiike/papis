--- conflicted
+++ resolved
@@ -367,7 +367,6 @@
     bibtexString = ""
     bibtexType = ""
 
-<<<<<<< HEAD
     # First the type, article ....
     if "type" in document.keys():
         if document["type"] in papis.bibtex.bibtex_types:
@@ -376,102 +375,6 @@
             bibtexType = papis.bibtex.bibtex_type_converter[document["type"]]
     if not bibtexType:
         bibtexType = "article"
-=======
-    subfolder = ""
-    _info_file_path = ""
-
-    def __init__(self, folder=None, data=None):
-        self._folder = None
-
-        if folder is not None:
-            self.set_folder(folder)
-            self.load()
-
-        if data is not None:
-            self.update(data)
-
-    def __missing__(self, key):
-        """
-        If key is not defined, return empty string
-        """
-        return ""
-
-    @property
-    def html_escape(self):
-        return DocHtmlEscaped(self)
-
-    def get_main_folder(self):
-        """Get full path for the folder where the document and the information
-        is stored.
-        :returns: Folder path
-        """
-        return self._folder
-
-    def set_folder(self, folder):
-        """Set document's folder. The info_file path will be accordingly set.
-
-        :param folder: Folder where the document will be stored, full path.
-        :type  folder: str
-        """
-        self._folder = folder
-        self._info_file_path = os.path.join(
-            folder,
-            papis.config.get('info-name'))
-        # TODO: check if this makes sense at all
-        self.subfolder = (
-            self.get_main_folder()
-            .replace(os.path.expanduser("~"), "")
-            .replace("/", " "))
-
-    def get_main_folder_name(self):
-        """Get main folder name where the document and the information is
-        stored.
-        :returns: Folder name
-        """
-        return os.path.basename(self._folder)
-
-    def has(self, key):
-        """Check if the information file has some key defined.
-
-        :param key: Key name to be checked
-        :returns: True/False
-
-        """
-        return key in self
-
-    def save(self):
-        """Saves the current document's information into the info file.
-        """
-        import papis.yaml
-        papis.yaml.data_to_yaml(
-            self.get_info_file(),
-            {key: self[key] for key in self.keys() if self[key]}
-        )
-
-    def get_info_file(self):
-        """Get full path for the info file
-        :returns: Full path for the info file
-        :rtype: str
-        """
-        return self._info_file_path
-
-    def get_files(self):
-        """Get the files linked to the document, if any.
-
-        :returns: List of full file paths
-        :rtype:  list
-        """
-        result = []
-        if not self.has('files'):
-            return result
-        files = (
-            self["files"] if isinstance(self["files"], list)
-            else [self["files"]]
-        )
-        for f in files:
-            result.append(os.path.join(self.get_main_folder(), f))
-        return result
->>>>>>> 5cb022e1
 
     # REFERENCE BUILDING
     if document.has("ref"):
@@ -491,7 +394,6 @@
         if document.has('doi'):
             ref = document['doi']
         else:
-<<<<<<< HEAD
             try:
                 ref = os.path.basename(document.get_main_folder())
             except:
@@ -540,11 +442,7 @@
                 )
     bibtexString += "}\n"
     return bibtexString
-=======
-            for key in data:
-                self[key] = data[key]
 
 
 def sort(docs: [Document], key: str, reverse: bool) -> [Document]:
-    return sorted(docs, key=lambda d: str(d.get(key)), reverse=reverse)
->>>>>>> 5cb022e1
+    return sorted(docs, key=lambda d: str(d.get(key)), reverse=reverse)